--- conflicted
+++ resolved
@@ -16,9 +16,9 @@
     """Product
 
     :param str provisioning_state
-    :param str provisioning_state_values: Possible values for this property
-     include: 'Succeeded', 'Failed', 'canceled', 'Accepted', 'Creating',
-     'Created', 'Updating', 'Updated', 'Deleting', 'Deleted', 'OK'.
+    :param str provisioning_state_values: Possible values include:
+     'Succeeded', 'Failed', 'canceled', 'Accepted', 'Creating', 'Created',
+     'Updating', 'Updated', 'Deleting', 'Deleted', 'OK'
     """
 
     _required = []
@@ -29,16 +29,6 @@
     }
 
     def __init__(self, *args, **kwargs):
-<<<<<<< HEAD
-        """Product
-
-        :param str provisioning_state
-        :param str provisioning_state_values: Possible values include:
-        'Succeeded', 'Failed', 'canceled', 'Accepted', 'Creating', 'Created',
-        'Updating', 'Updated', 'Deleting', 'Deleted', 'OK'
-        """
-=======
->>>>>>> 9fc270dd
         self.provisioning_state = None
         self.provisioning_state_values = None
 
