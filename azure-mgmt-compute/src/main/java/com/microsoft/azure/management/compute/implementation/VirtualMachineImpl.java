--- conflicted
+++ resolved
@@ -158,27 +158,7 @@
     }
 
     @Override
-<<<<<<< HEAD
-    public VirtualMachine create() throws Exception {
-        super.creatablesCreate();
-        return this;
-    }
-
-    @Override
-    public ServiceCall createAsync(ServiceCallback<VirtualMachine> callback) {
-        return super.creatablesCreateAsync(Utils.toVoidCallback(this, callback));
-    }
-
-    @Override
-    public VirtualMachineImpl update() throws Exception {
-        return this;
-    }
-
-    @Override
-    public VirtualMachine apply() throws Exception {
-=======
     public VirtualMachineImpl apply() throws Exception {
->>>>>>> 51619764
         return this.create();
     }
 
