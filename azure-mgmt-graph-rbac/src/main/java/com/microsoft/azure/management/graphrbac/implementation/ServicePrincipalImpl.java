/**
 * Copyright (c) Microsoft Corporation. All rights reserved.
 * Licensed under the MIT License. See License.txt in the project root for
 * license information.
 */

package com.microsoft.azure.management.graphrbac.implementation;

import com.microsoft.azure.management.graphrbac.ServicePrincipal;
import com.microsoft.azure.management.resources.fluentcore.model.implementation.CreatableUpdatableImpl;
import rx.Observable;

import java.util.List;

/**
 * Implementation for ServicePrincipal and its parent interfaces.
 */
class ServicePrincipalImpl
        extends CreatableUpdatableImpl<ServicePrincipal, ServicePrincipalInner, ServicePrincipalImpl>
        implements
            ServicePrincipal,
            ServicePrincipal.Definition,
            ServicePrincipal.Update {
    private ServicePrincipalsInner client;
    private ServicePrincipalCreateParametersInner createParameters;

    ServicePrincipalImpl(String appId, ServicePrincipalsInner client) {
        super(appId, new ServicePrincipalInner());
        this.client = client;
        this.createParameters = new ServicePrincipalCreateParametersInner().withAppId(appId);
    }

    ServicePrincipalImpl(ServicePrincipalInner innerObject, ServicePrincipalsInner client) {
        super(innerObject.appId(), innerObject);
        this.client = client;
        this.createParameters = new ServicePrincipalCreateParametersInner();
    }

    @Override
    public String objectId() {
        return inner().objectId();
    }

    @Override
    public String objectType() {
        return inner().objectType();
    }

    @Override
    public String displayName() {
        return inner().displayName();
    }

    @Override
    public String appId() {
        return inner().appId();
    }

    @Override
    public List<String> servicePrincipalNames() {
        return inner().servicePrincipalNames();
    }

    @Override
    public ServicePrincipalImpl withAccountEnabled(boolean enabled) {
        createParameters.withAccountEnabled(enabled);
        return this;
    }

    @Override
    public ServicePrincipal refresh() {
        setInner(client.list(String.format("servicePrincipalNames/any(c:c eq '%s')", name())).get(0));
        return this;
    }

    @Override
    public Observable<ServicePrincipal> createResourceAsync() {
        throw new UnsupportedOperationException("not implemented yet");
    }

    @Override
<<<<<<< HEAD
    public Observable<ServicePrincipal> updateResourceAsync() { return null; }

    @Override
    public boolean isInCreateMode() {
        return false;
=======
    public Observable<ServicePrincipal> applyAsync() {
        throw new UnsupportedOperationException("not implemented yet");
>>>>>>> 36f118a5
    }
}<|MERGE_RESOLUTION|>--- conflicted
+++ resolved
@@ -79,15 +79,7 @@
     }
 
     @Override
-<<<<<<< HEAD
-    public Observable<ServicePrincipal> updateResourceAsync() { return null; }
-
-    @Override
     public boolean isInCreateMode() {
         return false;
-=======
-    public Observable<ServicePrincipal> applyAsync() {
-        throw new UnsupportedOperationException("not implemented yet");
->>>>>>> 36f118a5
     }
 }