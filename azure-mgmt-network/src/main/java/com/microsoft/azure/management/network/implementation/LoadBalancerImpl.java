--- conflicted
+++ resolved
@@ -5,7 +5,6 @@
  */
 package com.microsoft.azure.management.network.implementation;
 
-<<<<<<< HEAD
 import java.util.ArrayList;
 import java.util.Collection;
 import java.util.Collections;
@@ -14,9 +13,6 @@
 import java.util.Map;
 import java.util.Map.Entry;
 import java.util.TreeMap;
-
-=======
->>>>>>> 7a0b0c31
 import com.microsoft.azure.SubResource;
 import com.microsoft.azure.management.network.Backend;
 import com.microsoft.azure.management.network.Frontend;
@@ -33,27 +29,16 @@
 import com.microsoft.azure.management.network.PublicIpAddress;
 import com.microsoft.azure.management.network.PublicIpAddress.DefinitionStages.WithGroup;
 import com.microsoft.azure.management.network.SupportsNetworkInterfaces;
-<<<<<<< HEAD
 import com.microsoft.azure.management.network.TransportProtocol;
 import com.microsoft.azure.management.resources.fluentcore.arm.ResourceUtils;
-import com.microsoft.azure.management.resources.fluentcore.arm.models.Resource;
 import com.microsoft.azure.management.resources.fluentcore.arm.models.implementation.GroupableResourceImpl;
 import com.microsoft.azure.management.resources.fluentcore.model.Creatable;
 import com.microsoft.azure.management.resources.fluentcore.model.Wrapper;
-import com.microsoft.azure.management.resources.fluentcore.model.implementation.ResourceServiceCall;
-=======
-import com.microsoft.azure.management.resources.fluentcore.arm.models.implementation.GroupableResourceImpl;
-import com.microsoft.azure.management.resources.fluentcore.model.Creatable;
->>>>>>> 7a0b0c31
 import com.microsoft.rest.ServiceCall;
 import com.microsoft.rest.ServiceCallback;
 import com.microsoft.rest.ServiceResponse;
 import rx.Observable;
 import rx.functions.Func1;
-
-import java.util.ArrayList;
-import java.util.Collections;
-import java.util.List;
 
 /**
  * Implementation of the LoadBalancer interface.
@@ -131,7 +116,7 @@
     // CreatorTaskGroup.ResourceCreator implementation
 
     @Override
-    public Resource createResource() throws Exception {
+    public LoadBalancer createResource() throws Exception {
         beforeCreating();
         ServiceResponse<LoadBalancerInner> response =
                 this.innerCollection.createOrUpdate(this.resourceGroupName(), this.name(), this.inner());
@@ -606,14 +591,9 @@
     }
 
     @Override
-<<<<<<< HEAD
     public ProbeImpl updateTcpProbe(String name) {
         return (ProbeImpl) this.tcpProbes.get(name);
     }
-=======
-    public LoadBalancer createResource() throws Exception {
-        ensureCreationPrerequisites();
->>>>>>> 7a0b0c31
 
     @Override
     public BackendImpl updateBackend(String name) {
@@ -677,7 +657,6 @@
     }
 
     @Override
-<<<<<<< HEAD
     public Map<String, InboundNatPool> inboundNatPools() {
         return Collections.unmodifiableMap(this.inboundNatPools);
     }
@@ -718,39 +697,21 @@
         return Collections.unmodifiableList(publicIpAddressIds);
     }
 
-    public ServiceCall<Resource> createResourceAsync(final ServiceCallback<Resource> callback)  {
-        beforeCreating();
-        ResourceServiceCall<LoadBalancer, LoadBalancerInner, LoadBalancerImpl> serviceCall = new ResourceServiceCall<>(this);
-        serviceCall.withSuccessHandler(new ResourceServiceCall.SuccessHandler<LoadBalancerInner>() {
-            @Override
-            public void success(ServiceResponse<LoadBalancerInner> response) {
-                try {
-                    afterCreating();
-                } catch (Exception e) {
-                    // TODO Auto-generated catch block
-                    e.printStackTrace();
-                }
-            }
-        });
-        this.innerCollection.createOrUpdateAsync(this.resourceGroupName(), this.name(), this.inner(), serviceCall.wrapCallBack(callback));
-        return serviceCall;
-=======
     public Observable<LoadBalancer> createResourceAsync()  {
         final LoadBalancer self = this;
-        ensureCreationPrerequisites();
+        beforeCreating();
         return this.innerCollection.createOrUpdateAsync(this.resourceGroupName(), this.name(), this.inner())
                 .flatMap(new Func1<ServiceResponse<LoadBalancerInner>, Observable<LoadBalancer>>() {
                     @Override
                     public Observable<LoadBalancer> call(ServiceResponse<LoadBalancerInner> loadBalancerInner) {
                         setInner(loadBalancerInner.getBody());
                         try {
-                            runPostCreationTasks();
+                            afterCreating();
                             return Observable.just(self);
                         } catch (Exception e) {
                             return Observable.error(e);
                         }
                     }
                 });
->>>>>>> 7a0b0c31
     }
 }