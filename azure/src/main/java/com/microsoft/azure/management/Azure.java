/**
 * Copyright (c) Microsoft Corporation. All rights reserved.
 * Licensed under the MIT License. See License.txt in the project root for
 * license information.
 */

package com.microsoft.azure.management;

import com.microsoft.azure.AzureEnvironment;
import com.microsoft.azure.AzureResponseBuilder;
import com.microsoft.azure.CloudException;
import com.microsoft.azure.PagedList;
import com.microsoft.azure.credentials.ApplicationTokenCredentials;
import com.microsoft.azure.credentials.AzureTokenCredentials;
import com.microsoft.azure.management.apigeneration.Beta;
import com.microsoft.azure.management.apigeneration.Beta.SinceVersion;
import com.microsoft.azure.management.appservice.WebApps;
import com.microsoft.azure.management.appservice.implementation.AppServiceManager;
import com.microsoft.azure.management.batch.BatchAccounts;
import com.microsoft.azure.management.batch.implementation.BatchManager;
import com.microsoft.azure.management.cdn.CdnProfiles;
import com.microsoft.azure.management.cdn.implementation.CdnManager;
import com.microsoft.azure.management.compute.AvailabilitySets;
import com.microsoft.azure.management.compute.ComputeUsages;
import com.microsoft.azure.management.compute.ContainerServices;
import com.microsoft.azure.management.compute.Disks;
import com.microsoft.azure.management.compute.Snapshots;
import com.microsoft.azure.management.compute.VirtualMachineCustomImages;
import com.microsoft.azure.management.compute.VirtualMachineImages;
import com.microsoft.azure.management.compute.VirtualMachineScaleSets;
import com.microsoft.azure.management.compute.VirtualMachines;
import com.microsoft.azure.management.compute.implementation.ComputeManager;
import com.microsoft.azure.management.containerregistry.Registries;
import com.microsoft.azure.management.containerregistry.implementation.ContainerRegistryManager;
import com.microsoft.azure.management.dns.DnsZones;
import com.microsoft.azure.management.dns.implementation.DnsZoneManager;
import com.microsoft.azure.management.documentdb.DocumentDBAccounts;
import com.microsoft.azure.management.documentdb.implementation.DocumentDBManager;
import com.microsoft.azure.management.graphrbac.ActiveDirectoryGroups;
import com.microsoft.azure.management.graphrbac.ActiveDirectoryUsers;
import com.microsoft.azure.management.graphrbac.ActiveDirectoryApplications;
import com.microsoft.azure.management.graphrbac.RoleAssignments;
import com.microsoft.azure.management.graphrbac.RoleDefinitions;
import com.microsoft.azure.management.graphrbac.ServicePrincipals;
import com.microsoft.azure.management.graphrbac.implementation.GraphRbacManager;
import com.microsoft.azure.management.keyvault.Vaults;
import com.microsoft.azure.management.keyvault.implementation.KeyVaultManager;
import com.microsoft.azure.management.network.ApplicationGateways;
import com.microsoft.azure.management.network.LoadBalancers;
import com.microsoft.azure.management.network.NetworkInterfaces;
import com.microsoft.azure.management.network.NetworkSecurityGroups;
import com.microsoft.azure.management.network.NetworkUsages;
import com.microsoft.azure.management.network.Networks;
import com.microsoft.azure.management.network.NetworkWatchers;
import com.microsoft.azure.management.network.PublicIPAddresses;
import com.microsoft.azure.management.network.RouteTables;
import com.microsoft.azure.management.network.implementation.NetworkManager;
import com.microsoft.azure.management.redis.RedisCaches;
import com.microsoft.azure.management.redis.implementation.RedisManager;
import com.microsoft.azure.management.resources.Deployments;
import com.microsoft.azure.management.resources.Features;
import com.microsoft.azure.management.resources.GenericResources;
import com.microsoft.azure.management.resources.PolicyAssignments;
import com.microsoft.azure.management.resources.PolicyDefinitions;
import com.microsoft.azure.management.resources.Providers;
import com.microsoft.azure.management.resources.ResourceGroups;
import com.microsoft.azure.management.resources.Subscription;
import com.microsoft.azure.management.resources.Subscriptions;
import com.microsoft.azure.management.resources.Tenants;
import com.microsoft.azure.management.resources.fluentcore.arm.AzureConfigurable;
import com.microsoft.azure.management.resources.fluentcore.arm.implementation.AzureConfigurableImpl;
import com.microsoft.azure.management.resources.fluentcore.utils.ProviderRegistrationInterceptor;
import com.microsoft.azure.management.resources.implementation.ResourceManagementClientImpl;
import com.microsoft.azure.management.resources.implementation.ResourceManager;
import com.microsoft.azure.management.search.SearchServices;
import com.microsoft.azure.management.search.implementation.SearchServiceManager;
import com.microsoft.azure.management.servicebus.ServiceBusNamespaces;
import com.microsoft.azure.management.servicebus.implementation.ServiceBusManager;
import com.microsoft.azure.management.sql.SqlServers;
import com.microsoft.azure.management.sql.implementation.SqlServerManager;
import com.microsoft.azure.management.storage.StorageAccounts;
import com.microsoft.azure.management.storage.Usages;
import com.microsoft.azure.management.storage.implementation.StorageManager;
import com.microsoft.azure.management.trafficmanager.TrafficManagerProfiles;
import com.microsoft.azure.management.trafficmanager.implementation.TrafficManager;
import com.microsoft.azure.serializer.AzureJacksonAdapter;
import com.microsoft.rest.RestClient;

import java.io.File;
import java.io.IOException;

/**
 * The entry point for accessing resource management APIs in Azure.
 */
public final class Azure {
    private final ResourceManager resourceManager;
    private final StorageManager storageManager;
    private final ComputeManager computeManager;
    private final NetworkManager networkManager;
    private final KeyVaultManager keyVaultManager;
    private final BatchManager batchManager;
    private final TrafficManager trafficManager;
    private final RedisManager redisManager;
    private final CdnManager cdnManager;
    private final DnsZoneManager dnsZoneManager;
    private final AppServiceManager appServiceManager;
    private final SqlServerManager sqlServerManager;
    private final ServiceBusManager serviceBusManager;
    private final ContainerRegistryManager containerRegistryManager;
    private final SearchServiceManager searchServiceManager;
    private final DocumentDBManager documentDBManager;
    private final String subscriptionId;
    private final Authenticated authenticated;

    /**
     * Authenticate to Azure using an Azure credentials object.
     *
     * @param credentials the credentials object
     * @return the authenticated Azure client
     */
    public static Authenticated authenticate(AzureTokenCredentials credentials) {
        return new AuthenticatedImpl(new RestClient.Builder()
                .withBaseUrl(credentials.environment(), AzureEnvironment.Endpoint.RESOURCE_MANAGER)
                .withCredentials(credentials)
                .withSerializerAdapter(new AzureJacksonAdapter())
                .withResponseBuilderFactory(new AzureResponseBuilder.Factory())
                .withInterceptor(new ProviderRegistrationInterceptor(credentials))
                .build(), credentials.domain());
    }

    /**
     * Authenticates API access using a properties file containing the required credentials.
     * @param credentialsFile the file containing the credentials in the standard Java properties file format,
     * with the following keys:<p>
     * <code>
        *   subscription= #subscription ID<br>
        *   tenant= #tenant ID<br>
        *   client= #client id<br>
        *   key= #client key<br>
        *   managementURI= #management URI<br>
        *   baseURL= #base URL<br>
        *   authURL= #authentication URL<br>
     *</code>
     * @return authenticated Azure client
     * @throws IOException exception thrown from file access
     */
    public static Authenticated authenticate(File credentialsFile) throws IOException {
        ApplicationTokenCredentials credentials = ApplicationTokenCredentials.fromFile(credentialsFile);
        return new AuthenticatedImpl(new RestClient.Builder()
                .withBaseUrl(credentials.environment(), AzureEnvironment.Endpoint.RESOURCE_MANAGER)
                .withCredentials(credentials)
                .withSerializerAdapter(new AzureJacksonAdapter())
                .withResponseBuilderFactory(new AzureResponseBuilder.Factory())
                .withInterceptor(new ProviderRegistrationInterceptor(credentials))
                .build(), credentials.domain()).withDefaultSubscription(credentials.defaultSubscriptionId());
    }

    /**
     * Authenticates API access using a RestClient instance.
     * @param restClient the RestClient configured with Azure authentication credentials
     * @param tenantId the tenantId in Active Directory
     * @return authenticated Azure client
     */
    public static Authenticated authenticate(RestClient restClient, String tenantId) {
        return new AuthenticatedImpl(restClient, tenantId);
    }

    /**
     * Authenticates API access using a RestClient instance.
     * @param restClient the RestClient configured with Azure authentication credentials
     * @param tenantId the tenantId in Active Directory
     * @param subscriptionId the ID of the subscription
     * @return authenticated Azure client
     */
    public static Authenticated authenticate(RestClient restClient, String tenantId, String subscriptionId) {
        return new AuthenticatedImpl(restClient, tenantId).withDefaultSubscription(subscriptionId);
    }

    /**
     * @return an interface allow configurations on the client.
     */
    public static Configurable configure() {
        return new ConfigurableImpl();
    }

    /**
     * The interface allowing configurations to be made on the client.
     */
    public interface Configurable extends AzureConfigurable<Configurable> {
        /**
         * Authenticates API access based on the provided credentials.
         *
         * @param credentials The credentials to authenticate API access with
         * @return the authenticated Azure client
         */
        Authenticated authenticate(AzureTokenCredentials credentials);

        /**
         * Authenticates API access using a properties file containing the required credentials.
         *
         * @param credentialsFile the file containing the credentials in the standard Java properties file format following
         * the same schema as {@link Azure#authenticate(File)}.<p>
         * @return Authenticated Azure client
          * @throws IOException exceptions thrown from file access
          */
        Authenticated authenticate(File credentialsFile) throws IOException;
    }

    /**
     * The implementation for {@link Configurable}.
     */
    private static final class ConfigurableImpl extends AzureConfigurableImpl<Configurable> implements Configurable {
        @Override
        public Authenticated authenticate(AzureTokenCredentials credentials) {
            return Azure.authenticate(buildRestClient(credentials), credentials.domain());
        }

        @Override
        public Authenticated authenticate(File credentialsFile) throws IOException {
            ApplicationTokenCredentials credentials = ApplicationTokenCredentials.fromFile(credentialsFile);
            return Azure.authenticate(buildRestClient(credentials), credentials.domain(), credentials.defaultSubscriptionId());
        }
    }

    /**
     * Provides authenticated access to a subset of Azure APIs that do not require a specific subscription.
     * <p>
     * To access the subscription-specific APIs, use {@link Authenticated#withSubscription(String)},
     * or withDefaultSubscription() if a default subscription has already been previously specified
     * (for example, in a previously specified authentication file).
     */
    public interface Authenticated extends AccessManagement {
        /**
         * @return the currently selected tenant ID this client is authenticated to work with
         */
        String tenantId();

        /**
         * Entry point to subscription management APIs.
         *
         * @return Subscriptions interface providing access to subscription management
         */
        Subscriptions subscriptions();

        /**
         * Entry point to tenant management APIs.
         *
         * @return Tenants interface providing access to tenant management
         */
        Tenants tenants();

        /**
         * Selects a specific subscription for the APIs to work with.
         * <p>
         * Most Azure APIs require a specific subscription to be selected.
         * @param subscriptionId the ID of the subscription
         * @return an authenticated Azure client configured to work with the specified subscription
         */
        Azure withSubscription(String subscriptionId);

        /**
         * Selects the default subscription as the subscription for the APIs to work with.
         * <p>
         * The default subscription can be specified inside the authentication file using {@link Azure#authenticate(File)}.
         * If no default subscription has been previously provided, the first subscription as
         * returned by {@link Authenticated#subscriptions()} will be selected.
         * @return an authenticated Azure client configured to work with the default subscription
         * @throws CloudException exception thrown from Azure
         * @throws IOException exception thrown from serialization/deserialization
         */
        Azure withDefaultSubscription() throws CloudException, IOException;
    }

    /**
     * The implementation for the Authenticated interface.
     */
    private static final class AuthenticatedImpl implements Authenticated {
        private final RestClient restClient;
        private final ResourceManager.Authenticated resourceManagerAuthenticated;
        private final GraphRbacManager graphRbacManager;
        private String defaultSubscription;
        private String tenantId;

        private AuthenticatedImpl(RestClient restClient, String tenantId) {
            this.resourceManagerAuthenticated = ResourceManager.authenticate(restClient);
            this.graphRbacManager = GraphRbacManager.authenticate(restClient, tenantId);
            this.restClient = restClient;
            this.tenantId = tenantId;
        }

        private AuthenticatedImpl withDefaultSubscription(String subscriptionId) {
            this.defaultSubscription = subscriptionId;
            return this;
        }

        @Override
        public String tenantId() {
            return tenantId;
        }

        @Override
        public Subscriptions subscriptions() {
            return resourceManagerAuthenticated.subscriptions();
        }

        @Override
        public Tenants tenants() {
            return resourceManagerAuthenticated.tenants();
        }

        @Override
        public ActiveDirectoryUsers activeDirectoryUsers() {
            return graphRbacManager.users();
        }

        @Override
        public ActiveDirectoryGroups activeDirectoryGroups() {
            return graphRbacManager.groups();
        }

        @Override
        public ServicePrincipals servicePrincipals() {
            return graphRbacManager.servicePrincipals();
        }

        @Override
        public ActiveDirectoryApplications activeDirectoryApplications() {
            return graphRbacManager.applications();
        }

        @Override
        public RoleDefinitions roleDefinitions() {
            return graphRbacManager.roleDefinitions();
        }

        @Override
        public RoleAssignments roleAssignments() {
            return graphRbacManager.roleAssignments();
        }

        @Override
        public Azure withSubscription(String subscriptionId) {
            return new Azure(restClient, subscriptionId, tenantId, this);
        }

        @Override
        public Azure withDefaultSubscription() throws CloudException, IOException {
            if (this.defaultSubscription != null) {
                return withSubscription(this.defaultSubscription);
            } else {
                PagedList<Subscription> subs = this.subscriptions().list();
                if (!subs.isEmpty()) {
                    return withSubscription(subs.get(0).subscriptionId());
                } else {
                    return withSubscription(null);
                }
            }
        }
    }

    private Azure(RestClient restClient, String subscriptionId, String tenantId, Authenticated authenticated) {
        ResourceManagementClientImpl resourceManagementClient = new ResourceManagementClientImpl(restClient);
        resourceManagementClient.withSubscriptionId(subscriptionId);
        this.resourceManager = ResourceManager.authenticate(restClient).withSubscription(subscriptionId);
        this.storageManager = StorageManager.authenticate(restClient, subscriptionId);
        this.computeManager = ComputeManager.authenticate(restClient, subscriptionId);
        this.networkManager = NetworkManager.authenticate(restClient, subscriptionId);
        this.keyVaultManager = KeyVaultManager.authenticate(restClient, tenantId, subscriptionId);
        this.batchManager = BatchManager.authenticate(restClient, subscriptionId);
        this.trafficManager = TrafficManager.authenticate(restClient, subscriptionId);
        this.redisManager = RedisManager.authenticate(restClient, subscriptionId);
        this.cdnManager = CdnManager.authenticate(restClient, subscriptionId);
        this.dnsZoneManager = DnsZoneManager.authenticate(restClient, subscriptionId);
        this.appServiceManager = AppServiceManager.authenticate(restClient, tenantId, subscriptionId);
        this.sqlServerManager = SqlServerManager.authenticate(restClient, subscriptionId);
        this.serviceBusManager = ServiceBusManager.authenticate(restClient, subscriptionId);
        this.containerRegistryManager = ContainerRegistryManager.authenticate(restClient, subscriptionId);
        this.documentDBManager = DocumentDBManager.authenticate(restClient, subscriptionId);
        this.searchServiceManager = SearchServiceManager.authenticate(restClient, subscriptionId);
        this.subscriptionId = subscriptionId;
        this.authenticated = authenticated;
    }

    /**
     * @return the currently selected subscription ID this client is authenticated to work with
     */
    public String subscriptionId() {
        return this.subscriptionId;
    }

    /**
     * @return the currently selected subscription this client is authenticated to work with
     */
    public Subscription getCurrentSubscription() {
        return this.subscriptions().getById(this.subscriptionId());
    }

    /**
     * @return subscriptions that this authenticated client has access to
     */
    public Subscriptions subscriptions() {
        return this.authenticated.subscriptions();
    }

    /**
     * @return entry point to managing resource groups
     */
    public ResourceGroups resourceGroups() {
        return this.resourceManager.resourceGroups();
    }

    /**
     * @return entry point to managing deployments
     */
    public Deployments deployments() {
        return this.resourceManager.deployments();
    }

    /**
     * @return entry point to management generic resources
     */
    public GenericResources genericResources() {
        return resourceManager.genericResources();
    }

    /**
     * @return entry point to managing features
     */
    public Features features() {
        return resourceManager.features();
    }

    /**
     * @return entry point to managing resource providers
     */
    public Providers providers() {
        return resourceManager.providers();
    }

    /**
     * @return entry point to managing policy definitions.
     */
    public PolicyDefinitions policyDefinitions() {
        return resourceManager.policyDefinitions();
    }

    /**
     * @return entry point to managing policy assignments.
     */
    public PolicyAssignments policyAssignments() {
        return resourceManager.policyAssignments();
    }

    /**
     * @return entry point to managing storage accounts
     */
    public StorageAccounts storageAccounts() {
        return storageManager.storageAccounts();
    }

    /**
     * @return entry point to managing storage account usages
     */
    public Usages storageUsages() {
        return storageManager.usages();
    }

    /**
     * @return entry point to managing availability sets
     */
    public AvailabilitySets availabilitySets() {
        return computeManager.availabilitySets();
    }

    /**
     * @return entry point to managing virtual networks
     */
    public Networks networks() {
        return networkManager.networks();
    }

    /**
     * @return entry point to managing route tables
     */
    public RouteTables routeTables() {
        return networkManager.routeTables();
    }

    /**
     * @return entry point to managing load balancers
     */
    public LoadBalancers loadBalancers() {
        return networkManager.loadBalancers();
    }

    /**
     * @return entry point to managing application gateways
     */
    public ApplicationGateways applicationGateways() {
        return networkManager.applicationGateways();
    }

    /**
     * @return entry point to managing network security groups
     */
    public NetworkSecurityGroups networkSecurityGroups() {
        return networkManager.networkSecurityGroups();
    }

    /**
     * @return entry point to managing network resource usages
     */
    public NetworkUsages networkUsages() {
        return networkManager.usages();
    }

    /**
     * @return entry point to managing network watchers
     */
    public NetworkWatchers networkWatchers() {
        return networkManager.networkWatchers();
    }

    /**
     * @return entry point to managing virtual machines
     */
    public VirtualMachines virtualMachines() {
        return computeManager.virtualMachines();
    }

    /**
     * @return entry point to managing virtual machine scale sets.
     */
    public VirtualMachineScaleSets virtualMachineScaleSets() {
        return computeManager.virtualMachineScaleSets();
    }

    /**
     * @return entry point to managing virtual machine images
     */
    public VirtualMachineImages virtualMachineImages() {
        return computeManager.virtualMachineImages();
    }

    /**
     * @return entry point to managing virtual machine custom images
     */
    public VirtualMachineCustomImages virtualMachineCustomImages() {
        return computeManager.virtualMachineCustomImages();
    }

    /**
     * @return entry point to managing managed disks
     */
    public Disks disks() {
        return computeManager.disks();
    }

    /**
     * @return entry point to managing managed snapshots
     */
    public Snapshots snapshots() {
        return computeManager.snapshots();
    }

    /**
     * @return entry point to managing public IP addresses
     */
    public PublicIPAddresses publicIPAddresses() {
        return this.networkManager.publicIPAddresses();
    }

    /**
     * @return entry point to managing network interfaces
     */
    public NetworkInterfaces networkInterfaces() {
        return this.networkManager.networkInterfaces();
    }

    /**
     * @return entry point to managing compute resource usages
     */
    public ComputeUsages computeUsages() {
        return computeManager.usages();
    }

    /**
     * @return entry point to managing key vaults
     */
    public Vaults vaults() {
        return this.keyVaultManager.vaults();
    }

    /**
     * @return entry point to managing batch accounts.
     */
    public BatchAccounts batchAccounts() {
        return batchManager.batchAccounts();
    }

    /**
     * @return entry point to managing traffic manager profiles.
     */
    public TrafficManagerProfiles trafficManagerProfiles() {
        return trafficManager.profiles();
    }

    /**
     * @return entry point to managing Redis Caches.
     */
    public RedisCaches redisCaches() {
        return redisManager.redisCaches();
    }

    /**
     * @return entry point to managing cdn manager profiles.
     */
    public CdnProfiles cdnProfiles() {
        return cdnManager.profiles();
    }

    /**
     * @return entry point to managing DNS zones.
     */
    public DnsZones dnsZones() {
        return dnsZoneManager.zones();
    }

    /**
     * @return entry point to managing web apps.
     */
    @Beta
    public WebApps webApps() {
        return appServiceManager.webApps();
    }

    /**
     * @return entry point to managing app services.
     */
    @Beta
    public AppServiceManager appServices() {
        return appServiceManager;
    }

    /**
     * @return entry point to managing Sql server.
     */
    public SqlServers sqlServers() {
        return sqlServerManager.sqlServers();
    }

    /**
     * @return entry point to managing Service Bus.
     */
    @Beta
    public ServiceBusNamespaces serviceBusNamespaces() {
        return serviceBusManager.namespaces();
    }

    /**
     * @return entry point to managing Service Bus operations.
     */
    // TODO: To be revisited in the future
    //@Beta(SinceVersion.V1_1_0)
    //public ServiceBusOperations serviceBusOperations() {
    //    return serviceBusManager.operations();
    //}

    /**
     * @return entry point to managing Container Services.
     */
    @Beta(SinceVersion.V1_1_0)
    public ContainerServices containerServices() {
        return computeManager.containerServices();
    }

    /**
     * @return entry point to managing Container Registries.
     */
    @Beta(SinceVersion.V1_1_0)
    public Registries containerRegistries() {
        return containerRegistryManager.containerRegistries();
    }

    /**
     * @return entry point to managing Container Regsitries.
     */
    @Beta(SinceVersion.V1_1_0)
    public DocumentDBAccounts documentDBs() {
        return documentDBManager.databaseAccounts();
    }

    /**
<<<<<<< HEAD
     * @return entry point to managing Search services.
     */
    @Beta(SinceVersion.V1_1_0)
    public SearchServices searchServices() {
        return searchServiceManager.searchServices();
=======
     * @return entry point to authentication and authorization management in Azure
     */
    @Beta(SinceVersion.V1_2_0)
    public AccessManagement accessManagement() {
        return this.authenticated;
>>>>>>> 50cd97c1
    }
}<|MERGE_RESOLUTION|>--- conflicted
+++ resolved
@@ -691,18 +691,18 @@
     }
 
     /**
-<<<<<<< HEAD
      * @return entry point to managing Search services.
      */
-    @Beta(SinceVersion.V1_1_0)
+    @Beta(SinceVersion.V1_2_0)
     public SearchServices searchServices() {
         return searchServiceManager.searchServices();
-=======
+    }
+
+    /**
      * @return entry point to authentication and authorization management in Azure
      */
     @Beta(SinceVersion.V1_2_0)
     public AccessManagement accessManagement() {
         return this.authenticated;
->>>>>>> 50cd97c1
     }
 }