// Copyright (c) Microsoft Corporation. All rights reserved.
// Licensed under the MIT License.
package com.azure.cosmos.implementation;

import com.azure.core.credential.AzureKeyCredential;
import com.azure.cosmos.ClientUnderTestBuilder;
import com.azure.cosmos.ConsistencyLevel;
import com.azure.cosmos.implementation.http.HttpClient;
import com.azure.cosmos.implementation.http.HttpRequest;
import com.azure.cosmos.implementation.http.HttpResponse;
import org.mockito.Mockito;
import org.mockito.stubbing.Answer;
import reactor.core.publisher.Mono;

import java.net.URI;
import java.time.Duration;
import java.util.ArrayList;
import java.util.Collections;
import java.util.List;

import static org.mockito.Mockito.doAnswer;

/**
 * This class in conjunction with {@link ClientUnderTestBuilder}
 * provides the functionality for spying the client behavior and the http requests sent.
 */
public class RxDocumentClientUnderTest extends RxDocumentClientImpl {

    public HttpClient spyHttpClient;
    public HttpClient origHttpClient;

    public List<HttpRequest> httpRequests = Collections.synchronizedList(new ArrayList<>());

    public RxDocumentClientUnderTest(URI serviceEndpoint,
                                     String masterKey,
                                     ConnectionPolicy connectionPolicy,
                                     ConsistencyLevel consistencyLevel,
                                     Configs configs,
                                     AzureKeyCredential credential,
                                     boolean contentResponseOnWriteEnabled) {
<<<<<<< HEAD
        super(serviceEndpoint, masterKey, connectionPolicy, consistencyLevel, configs, credential, null, false, false, contentResponseOnWriteEnabled, null);
=======
        super(serviceEndpoint, masterKey, connectionPolicy, consistencyLevel, configs, credential, null, false,
              false, contentResponseOnWriteEnabled);
>>>>>>> 9b585e22
        init(null);
    }

    RxGatewayStoreModel createRxGatewayProxy(
            ISessionContainer sessionContainer,
            ConsistencyLevel consistencyLevel,
            QueryCompatibilityMode queryCompatibilityMode,
            UserAgentContainer userAgentContainer,
            GlobalEndpointManager globalEndpointManager,
            HttpClient rxOrigClient) {

        origHttpClient = rxOrigClient;
        spyHttpClient = Mockito.spy(rxOrigClient);

        doAnswer((Answer<Mono<HttpResponse>>) invocationOnMock -> {
            HttpRequest httpRequest = invocationOnMock.getArgumentAt(0, HttpRequest.class);
            Duration responseTimeout = invocationOnMock.getArgumentAt(1, Duration.class);
            httpRequests.add(httpRequest);
            return origHttpClient.send(httpRequest, responseTimeout);
        }).when(spyHttpClient).send(Mockito.any(HttpRequest.class), Mockito.any(Duration.class));

        return super.createRxGatewayProxy(sessionContainer,
                consistencyLevel,
                queryCompatibilityMode,
                userAgentContainer,
                globalEndpointManager,
                spyHttpClient);
    }
}<|MERGE_RESOLUTION|>--- conflicted
+++ resolved
@@ -38,13 +38,9 @@
                                      Configs configs,
                                      AzureKeyCredential credential,
                                      boolean contentResponseOnWriteEnabled) {
-<<<<<<< HEAD
-        super(serviceEndpoint, masterKey, connectionPolicy, consistencyLevel, configs, credential, null, false, false, contentResponseOnWriteEnabled, null);
-=======
         super(serviceEndpoint, masterKey, connectionPolicy, consistencyLevel, configs, credential, null, false,
-              false, contentResponseOnWriteEnabled);
->>>>>>> 9b585e22
-        init(null);
+              false, contentResponseOnWriteEnabled, null);
+        init(null, null);
     }
 
     RxGatewayStoreModel createRxGatewayProxy(
